--- conflicted
+++ resolved
@@ -120,11 +120,7 @@
 git clone git@github.com:IkramKhan-DevOps/dramabox-neonapps.git
 cd dramabox-neonapps
 pip install -r requirements.txt
-<<<<<<< HEAD
-python manage.py makemigrations core users drama whisper
-=======
 python manage.py makemigrations core users drama 
->>>>>>> 95aee01e
 python manage.py migrate
 python manage.py createsuperuser
 python manage.py runserver
